--- conflicted
+++ resolved
@@ -10,12 +10,7 @@
 - pyiron_base =0.12.0
 - pyiron_workflow =0.13.0
 - pygraphviz =1.14
-<<<<<<< HEAD
 - aiida-workgraph =0.7.4
-=======
-- aiida-workgraph =0.5.2
-- plumpy =0.25.0
->>>>>>> f8ba1855
 - conda_subprocess =0.0.7
 - networkx =3.5
 - cwltool =3.1.20250110105449