from importlib import import_module
import json
import traceback

<<<<<<< HEAD
from python_workflow_definition.shared import convert_nodes_list_to_dict
=======
from aiida import orm
from aiida_pythonjob.data.serializer import general_serializer
from aiida_workgraph import WorkGraph, task
from aiida_workgraph.socket import TaskSocketNamespace
>>>>>>> dba1fb48


def load_workflow_json(file_name):
    with open(file_name) as f:
        data = json.load(f)

    wg = WorkGraph()
    task_name_mapping = {}

    for id, identifier in convert_nodes_list_to_dict(nodes_list=data["nodes"]).items():
        if isinstance(identifier, str) and "." in identifier:
            p, m = identifier.rsplit(".", 1)
            mod = import_module(p)
            func = getattr(mod, m)
            wg.add_task(func)
            # Remove the default result output, because we will add the outputs later from the data in the link
            del wg.tasks[-1].outputs["result"]
            task_name_mapping[id] = wg.tasks[-1]
        else:
            # data task
            data_node = general_serializer(identifier)
            task_name_mapping[id] = data_node

    # add links
    for link in data["edges"]:
        to_task = task_name_mapping[str(link["tn"])]
        # if the input is not exit, it means we pass the data into to the kwargs
        # in this case, we add the input socket
        if link["th"] not in to_task.inputs:
            to_socket = to_task.add_input( "workgraph.any", name=link["th"])
        else:
            to_socket = to_task.inputs[link["th"]]            
        from_task = task_name_mapping[str(link["sn"])]
        if isinstance(from_task, orm.Data):
            to_socket.value = from_task
        else:
            try:
                if link["sh"] is None:
                    link["sh"] = "result"
                # because we are not define the outputs explicitly during the pythonjob creation
                # we add it here, and assume the output exit
                if link["sh"] not in from_task.outputs:
                # if str(link["sh"]) not in from_task.outputs:
                    from_socket = from_task.add_output(
                        "workgraph.any",
                        name=link["sh"],
                        # name=str(link["sh"]),
                        metadata={"is_function_output": True},
                    )
                else:
                    from_socket = from_task.outputs[link["sh"]]

                wg.add_link(from_socket, to_socket)
            except Exception as e:
                traceback.print_exc()
                print("Failed to link", link, "with error:", e)
    return wg


def write_workflow_json(wg, file_name):
<<<<<<< HEAD
    from aiida_workgraph.socket import TaskSocketNamespace
    data = {"nodes": [], "edges": []}
=======
    data = {"nodes": {}, "edges": []}
>>>>>>> dba1fb48
    node_name_mapping = {}
    data_node_name_mapping = {}
    i = 0
    for node in wg.tasks:
        executor = node.get_executor()
        node_name_mapping[node.name] = i

        callable_name = executor["callable_name"]
        callable_name = f"{executor['module_path']}.{callable_name}"
        data["nodes"].append({"id": i, "value": callable_name})
        i += 1

    for link in wg.links:
        link_data = link.to_dict()
        # if the from socket is the default result, we set it to None
        if link_data["from_socket"] == "result":
            link_data["from_socket"] = None
        link_data["tn"] = node_name_mapping[link_data.pop("to_node")]
        link_data["th"] = link_data.pop("to_socket")
        link_data["sn"] = node_name_mapping[link_data.pop("from_node")]
        link_data["sh"] = link_data.pop("from_socket")
        data["edges"].append(link_data)
    
    for node in wg.tasks:
        for input in node.inputs:
            # assume namespace is not used as input
            if isinstance(input, TaskSocketNamespace):
                continue
            if isinstance(input.value, orm.Data):
                if input.value.uuid not in data_node_name_mapping:
                    if isinstance(input.value, orm.List):
                        raw_value = input.value.get_list()
                    elif isinstance(input.value, orm.Dict):
                        raw_value = input.value.get_dict()
                        # unknow reason, there is a key "node_type" in the dict
                        raw_value.pop("node_type", None)
                    else:
                        raw_value = input.value.value
                    data["nodes"].append({"id": i, "value": raw_value})
                    input_node_name = i
                    data_node_name_mapping[input.value.uuid] = input_node_name
                    i += 1
                else:
                    input_node_name = data_node_name_mapping[input.value.uuid]
                data["edges"].append({
                    "tn": node_name_mapping[node.name],
                    "th": input._name,
                    "sn": input_node_name,
                    "sh": None
                })
    with open(file_name, "w") as f:
        # json.dump({"nodes": data[], "edges": edges_new_lst}, f)
        json.dump(data, f, indent=2)

    return data<|MERGE_RESOLUTION|>--- conflicted
+++ resolved
@@ -2,14 +2,12 @@
 import json
 import traceback
 
-<<<<<<< HEAD
-from python_workflow_definition.shared import convert_nodes_list_to_dict
-=======
 from aiida import orm
 from aiida_pythonjob.data.serializer import general_serializer
 from aiida_workgraph import WorkGraph, task
 from aiida_workgraph.socket import TaskSocketNamespace
->>>>>>> dba1fb48
+
+from python_workflow_definition.shared import convert_nodes_list_to_dict
 
 
 def load_workflow_json(file_name):
@@ -70,12 +68,7 @@
 
 
 def write_workflow_json(wg, file_name):
-<<<<<<< HEAD
-    from aiida_workgraph.socket import TaskSocketNamespace
     data = {"nodes": [], "edges": []}
-=======
-    data = {"nodes": {}, "edges": []}
->>>>>>> dba1fb48
     node_name_mapping = {}
     data_node_name_mapping = {}
     i = 0
