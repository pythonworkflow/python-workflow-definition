import os
import subprocess
import numpy as np

from ase.atoms import Atoms
from ase.build import bulk
from ase.io import write
from adis_tools.parsers import parse_pw
import matplotlib.pyplot as plt
import numpy as np


def write_input(input_dict, working_directory="."):
    filename = os.path.join(working_directory, "input.pwi")
    os.makedirs(working_directory, exist_ok=True)
    write(
        filename=filename,
        images=Atoms(**input_dict["structure"]),
        Crystal=True,
        kpts=input_dict["kpts"],
        input_data={
            "calculation": input_dict["calculation"],
            "occupations": "smearing",
            "degauss": input_dict["smearing"],
        },
        pseudopotentials=input_dict["pseudopotentials"],
        tstress=True,
        tprnfor=True,
    )


def collect_output(working_directory="."):
    output = parse_pw(os.path.join(working_directory, "pwscf.xml"))
    return {
        "structure": output["ase_structure"].todict(),
        "energy": output["energy"],
        "volume": output["ase_structure"].get_volume(),
    }


def calculate_qe(working_directory, input_dict):
    write_input(
        input_dict=input_dict,
        working_directory=working_directory,
    )
    subprocess.check_output(
        "mpirun -np 1 pw.x -in input.pwi > output.pwo",
        cwd=working_directory,
        shell=True,
    )
    return collect_output(working_directory=working_directory)


def generate_structures(structure, strain_lst):
    structure_lst = []
    for strain in strain_lst:
        structure_strain = Atoms(**structure)
        structure_strain.set_cell(
            structure_strain.cell * strain ** (1 / 3), scale_atoms=True
        )
        structure_lst.append(structure_strain)
<<<<<<< HEAD
    return {f"s_{i}": atoms_to_json_dict(atoms=s) for i, s in enumerate(structure_lst)}


def scale_structure(structure, strain):
    structure_strain = Atoms(**structure)
    structure_strain.set_cell(
        structure_strain.cell * strain ** (1 / 3), scale_atoms=True
    )
    return structure_strain
=======
    return {str(i): atoms_to_json_dict(atoms=s) for i, s in enumerate(structure_lst)}
>>>>>>> b92f4df8


def plot_energy_volume_curve(volume_lst, energy_lst):
    plt.plot(volume_lst, energy_lst)
    plt.xlabel("Volume")
    plt.ylabel("Energy")
    plt.savefig("evcurve.png")


def get_bulk_structure(element, a, cubic):
    ase_atoms = bulk(
        name=element,
        a=a,
        cubic=cubic,
    )
    return atoms_to_json_dict(atoms=ase_atoms)


def atoms_to_json_dict(atoms):
    """
    Convert an ASE Atoms object to a fully JSON-serializable dictionary
    that uses only Python base data types.

    Parameters:
    -----------
    atoms : ase.Atoms
        The Atoms object to convert

    Returns:
    --------
    dict
        A dictionary representation using only Python base types
    """
    # Get the dictionary representation from ASE
    atoms_dict = atoms.todict()

    # Create a new dictionary with JSON-serializable values
    json_dict = {}

    # Convert numpy arrays to lists
    for key, value in atoms_dict.items():
        if isinstance(value, np.ndarray):
            # Convert numpy boolean values to Python booleans
            if value.dtype == np.bool_ or value.dtype == bool:
                json_dict[key] = value.tolist()
            # Convert numpy arrays of numbers to Python lists
            else:
                json_dict[key] = value.tolist()
        else:
            json_dict[key] = value

    return json_dict<|MERGE_RESOLUTION|>--- conflicted
+++ resolved
@@ -59,7 +59,6 @@
             structure_strain.cell * strain ** (1 / 3), scale_atoms=True
         )
         structure_lst.append(structure_strain)
-<<<<<<< HEAD
     return {f"s_{i}": atoms_to_json_dict(atoms=s) for i, s in enumerate(structure_lst)}
 
 
@@ -69,9 +68,6 @@
         structure_strain.cell * strain ** (1 / 3), scale_atoms=True
     )
     return structure_strain
-=======
-    return {str(i): atoms_to_json_dict(atoms=s) for i, s in enumerate(structure_lst)}
->>>>>>> b92f4df8
 
 
 def plot_energy_volume_curve(volume_lst, energy_lst):
