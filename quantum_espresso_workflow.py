import os
import subprocess

from ase.atoms import Atoms
from ase.build import bulk
from ase.io import write
from adis_tools.parsers import parse_pw
import matplotlib.pyplot as plt
import numpy as np


def write_input(input_dict, working_directory="."):
    filename = os.path.join(working_directory, "input.pwi")
    os.makedirs(working_directory, exist_ok=True)
    write(
        filename=filename,
        images=Atoms(**input_dict["structure"]),
        Crystal=True,
        kpts=input_dict["kpts"],
        input_data={
            "calculation": input_dict["calculation"],
            "occupations": "smearing",
            "degauss": input_dict["smearing"],
        },
        pseudopotentials=input_dict["pseudopotentials"],
        tstress=True,
        tprnfor=True,
    )


def collect_output(working_directory="."):
    output = parse_pw(os.path.join(working_directory, "pwscf.xml"))
    return {
<<<<<<< HEAD
        "structure": atoms_to_json_dict(output["ase_structure"]),
=======
        "structure": atoms_to_json_dict(atoms=output["ase_structure"]),
>>>>>>> d6590660
        "energy": output["energy"],
        "volume": output["ase_structure"].get_volume(),
    }


def calculate_qe(working_directory, input_dict):
    write_input(
        input_dict=input_dict,
        working_directory=working_directory,
    )
    subprocess.check_output(
        "mpirun -np 1 pw.x -in input.pwi > output.pwo",
        cwd=working_directory,
        shell=True,
    )
    return collect_output(working_directory=working_directory)


def generate_structures(structure, strain_lst):
    structure_lst = []
    for strain in strain_lst:
        structure_strain = Atoms(**structure)
        structure_strain.set_cell(
            structure_strain.cell * strain ** (1 / 3), scale_atoms=True
        )
        structure_lst.append(structure_strain)
    return {f"s_{i}": atoms_to_json_dict(atoms=s) for i, s in enumerate(structure_lst)}


def plot_energy_volume_curve(volume_lst, energy_lst):
    plt.plot(volume_lst, energy_lst)
    plt.xlabel("Volume")
    plt.ylabel("Energy")
    plt.savefig("evcurve.png")


def get_bulk_structure(element, a, cubic):
    ase_atoms = bulk(
        name=element,
        a=a,
        cubic=cubic,
    )
    return atoms_to_json_dict(atoms=ase_atoms)


def atoms_to_json_dict(atoms):
    """
    Convert an ASE Atoms object to a fully JSON-serializable dictionary
    that uses only Python base data types.

    Parameters:
    -----------
    atoms : ase.Atoms
        The Atoms object to convert

    Returns:
    --------
    dict
        A dictionary representation using only Python base types
    """
    # Get the dictionary representation from ASE
    atoms_dict = atoms.todict()

    # Create a new dictionary with JSON-serializable values
    json_dict = {}

    # Convert numpy arrays to lists
    for key, value in atoms_dict.items():
        if isinstance(value, np.ndarray):
            # Convert numpy boolean values to Python booleans
            if value.dtype == np.bool_ or value.dtype == bool:
                json_dict[key] = value.tolist()
            # Convert numpy arrays of numbers to Python lists
            else:
                json_dict[key] = value.tolist()
        else:
            json_dict[key] = value

    return json_dict<|MERGE_RESOLUTION|>--- conflicted
+++ resolved
@@ -31,11 +31,7 @@
 def collect_output(working_directory="."):
     output = parse_pw(os.path.join(working_directory, "pwscf.xml"))
     return {
-<<<<<<< HEAD
-        "structure": atoms_to_json_dict(output["ase_structure"]),
-=======
         "structure": atoms_to_json_dict(atoms=output["ase_structure"]),
->>>>>>> d6590660
         "energy": output["energy"],
         "volume": output["ase_structure"].get_volume(),
     }
