--- conflicted
+++ resolved
@@ -10,10 +10,7 @@
 - xmlschema=3.4.3
 - jobflow=0.1.19
 - pygraphviz=1.14
-<<<<<<< HEAD
+- optimade=1.2.3
 - pip
 - pip:
-  - aiida-workgraph>=0.5.0a6
-=======
-- optimade=1.2.3
->>>>>>> a4aca09a
+  - aiida-workgraph>=0.5.0a6