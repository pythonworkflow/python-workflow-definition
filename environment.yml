--- conflicted
+++ resolved
@@ -2,14 +2,9 @@
 - conda-forge
 dependencies:
 - python=3.12
-- aiida-workgraph=0.5.0
 - jobflow=0.1.19
 - pyiron_base=0.11.8
 - pygraphviz=1.14
-<<<<<<< HEAD
-=======
-- optimade=1.2.3
 - pip
 - pip:
-  - aiida-workgraph==0.5.1
->>>>>>> 6f0dec15
+  - aiida-workgraph==0.5.1